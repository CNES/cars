--- conflicted
+++ resolved
@@ -17,24 +17,14 @@
 CHECK_CMAKE = $(shell command -v cmake 2> /dev/null)
 CHECK_OTB = $(shell command -v otbcli_ReadImageInfo 2> /dev/null)
 
-<<<<<<< HEAD
-CHECK_SETUPTOOLS = $(shell ${VENV}/bin/python -m pip list|grep setuptools)
-CHECK_SETUPTOOLS_SCM = $(shell ${VENV}/bin/python -m pip list|grep setuptools-scm)
-CHECK_NUMPY = $(shell ${VENV}/bin/python -m pip list|grep numpy)
-CHECK_FIONA = $(shell ${VENV}/bin/python -m pip list|grep Fiona)
-CHECK_RASTERIO = $(shell ${VENV}/bin/python -m pip list|grep rasterio)
-CHECK_PYGDAL = $(shell ${VENV}/bin/python -m pip list|grep pygdal)
-CHECK_TBB = $(shell ${VENV}/bin/python -m pip list|grep tbb)
-CHECK_NUMBA = $(shell ${VENV}/bin/python -m pip list|grep numba)
-=======
 CHECK_SETUPTOOLS = $(shell ${CARS_VENV}/bin/python -m pip list|grep setuptools)
+CHECK_SETUPTOOLS_SCM = $(shell ${CARS_VENV}/bin/python -m pip list|grep setuptools-scm)
 CHECK_NUMPY = $(shell ${CARS_VENV}/bin/python -m pip list|grep numpy)
 CHECK_FIONA = $(shell ${CARS_VENV}/bin/python -m pip list|grep Fiona)
 CHECK_RASTERIO = $(shell ${CARS_VENV}/bin/python -m pip list|grep rasterio)
 CHECK_PYGDAL = $(shell ${CARS_VENV}/bin/python -m pip list|grep pygdal)
 CHECK_TBB = $(shell ${CARS_VENV}/bin/python -m pip list|grep tbb)
 CHECK_NUMBA = $(shell ${CARS_VENV}/bin/python -m pip list|grep numba)
->>>>>>> a636d3a4
 
 TBB_VERSION_SETUP = $(shell cat setup.cfg | grep tbb |cut -d = -f 3 | cut -d ' ' -f 1)
 
@@ -63,24 +53,14 @@
 	@touch ${CARS_VENV}/bin/activate
 
 install-deps: venv
-<<<<<<< HEAD
-	@[ "${CHECK_NUMPY}" ] ||${VENV}/bin/python -m pip install --upgrade cython numpy
-	@[ "${CHECK_FIONA}" ] ||${VENV}/bin/python -m pip install --no-binary fiona fiona
-	@[ "${CHECK_RASTERIO}" ] ||${VENV}/bin/python -m pip install --no-binary rasterio rasterio
-	@[ "${CHECK_SETUPTOOLS}" ] ||${VENV}/bin/python -m pip install --upgrade "setuptools<58.0.0"
-	@[ "${CHECK_SETUPTOOLS_SCM}" ] ||${VENV}/bin/python -m pip install setuptools-scm
-	@[ "${CHECK_PYGDAL}" ] ||${VENV}/bin/python -m pip install pygdal==$(GDAL_VERSION).*
-	@[ "${CHECK_TBB}" ] ||${VENV}/bin/python -m pip install tbb==$(TBB_VERSION_SETUP)
-	@[ "${CHECK_NUMBA}" ] ||${VENV}/bin/python -m pip install --upgrade numba
-=======
 	@[ "${CHECK_NUMPY}" ] ||${CARS_VENV}/bin/python -m pip install --upgrade cython numpy
 	@[ "${CHECK_FIONA}" ] ||${CARS_VENV}/bin/python -m pip install --no-binary fiona fiona
 	@[ "${CHECK_RASTERIO}" ] ||${CARS_VENV}/bin/python -m pip install --no-binary rasterio rasterio
 	@[ "${CHECK_SETUPTOOLS}" ] ||${CARS_VENV}/bin/python -m pip install --upgrade "setuptools<58.0.0"
+	@[ "${CHECK_SETUPTOOLS_SCM}" ] ||${CARS_VENV}/bin/python -m pip install setuptools-scm
 	@[ "${CHECK_PYGDAL}" ] ||${CARS_VENV}/bin/python -m pip install pygdal==$(GDAL_VERSION).*
 	@[ "${CHECK_TBB}" ] ||${CARS_VENV}/bin/python -m pip install tbb==$(TBB_VERSION_SETUP)
 	@[ "${CHECK_NUMBA}" ] ||${CARS_VENV}/bin/python -m pip install --upgrade numba
->>>>>>> a636d3a4
 
 install: install-deps  ## install cars
 	@test -f ${CARS_VENV}/bin/cars || ${CARS_VENV}/bin/pip install --verbose .
