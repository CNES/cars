--- conflicted
+++ resolved
@@ -77,11 +77,7 @@
     numba
     pandora[sgm]==1.3.*
     cars-rasterize==0.1.*
-<<<<<<< HEAD
-    cyvlfeat>=0.7.0
     cars-resample==0.1.*
-=======
->>>>>>> 2f7426ad
 
 package_dir =
     . = cars
