{
 "cells": [
  {
   "cell_type": "markdown",
   "id": "16eb7b25-7d54-4dc0-bdf6-f8ffad496dc2",
   "metadata": {},
   "source": [
    "<img src=\"images/picto_transparent.png\" alt=\"CARS logo\" width=\"100\" align=\"right\"/>\n",
    "\n",
    "# FULL RESOLUTION DSM STEP BY STEP FROM SENSOR IMAGES\n",
    "\n",
    "This notebook run step by step the full resolution pipeline, from sensor images inputs"
   ]
  },
  {
   "cell_type": "markdown",
   "id": "1591b3bd-2f4c-4c5e-a65d-752b90e37418",
   "metadata": {},
   "source": [
    "### Imports"
   ]
  },
  {
   "cell_type": "code",
   "execution_count": null,
   "id": "7f7b6fe6-b60c-4f99-948b-2b7a1af4f52a",
   "metadata": {},
   "outputs": [],
   "source": [
    "import os\n",
    "import math\n",
    "###\n",
    "# Silent OTB info logs\n",
    "os.environ['OTB_LOGGER_LEVEL']='WARNING'\n",
    "import warnings\n",
    "warnings.filterwarnings(\"ignore\",category=UserWarning)\n",
    "# import pretty print\n",
    "import pprint \n",
    "pp = pprint.PrettyPrinter(indent=4)\n",
    "\n",
    "# import external function for notebook\n",
    "from notebook_helpers import get_full_data, show_data, save_data, get_dir_path, set_up_demo_inputs\n",
    "\n",
    "# CARS imports\n",
    "from cars.applications.application import Application\n",
    "from cars.applications.grid_generation import grid_correction\n",
    "from cars.applications.sparse_matching import sparse_matching_tools\n",
    "\n",
    "from cars.conf import log_conf\n",
    "from cars.core import inputs, preprocessing\n",
    "from cars.core.utils import safe_makedirs\n",
    "from cars.orchestrator import orchestrator\n",
    "from cars.core.utils import make_relative_path_absolute\n",
    "\n",
    "import cars.pipelines.sensor_to_full_resolution_dsm.sensor_full_res_dsm_constants as sens_cst\n",
    "from cars.pipelines.sensor_to_full_resolution_dsm import sensors_inputs\n",
    "from cars.pipelines.sensor_to_full_resolution_dsm import dsm_output\n",
    "\n",
    "from cars import __version__\n",
    "print(\"CARS version used : {}\".format(__version__))"
   ]
  },
  {
   "cell_type": "markdown",
   "id": "e345f961-0e80-453f-afe6-b15a7f026f28",
   "metadata": {},
   "source": [
    "---------\n",
    "\n",
    "## Initialization"
   ]
  },
  {
   "cell_type": "markdown",
   "id": "b35429a0-0a8e-4a83-ae4f-506777fbfdb9",
   "metadata": {},
   "source": [
    "### Define outputs"
   ]
  },
  {
   "cell_type": "code",
   "execution_count": null,
   "id": "750644f6-96d5-45d9-979c-980183ad4e9a",
   "metadata": {},
   "outputs": [],
   "source": [
    "default_output_dir = os.path.join(get_dir_path(), \"output_notebook\")\n",
    "# TODO overide if needed\n",
    "output_dir = default_output_dir\n",
    "print(output_dir)"
   ]
  },
  {
   "cell_type": "markdown",
   "id": "e87bf76c-08c6-4e89-84a5-0657fe6f08c6",
   "metadata": {},
   "source": [
    "### Define inputs"
   ]
  },
  {
   "cell_type": "code",
   "execution_count": null,
   "id": "2f138b48-7fb7-4286-9cba-779cd6246212",
   "metadata": {},
   "outputs": [],
   "source": [
    "# TODO : modify with you own data\n",
    "input_dir_path = set_up_demo_inputs()\n",
    "\n",
    "inputs_conf = {\n",
    "    \"sensors\": {\n",
    "        \"left\": {\n",
    "            \"image\": os.path.join(input_dir_path, \"img1.tif\"),\n",
    "            \"geomodel\": os.path.join(input_dir_path, \"img1.geom\"),\n",
    "            \"color\": os.path.join(input_dir_path, \"color1.tif\"),\n",
    "            \"no_data\": 0,\n",
    "\n",
    "\n",
    "        },\n",
    "        \"right\": {\n",
    "            \"image\": os.path.join(input_dir_path, \"img2.tif\"),\n",
    "            \"geomodel\": os.path.join(input_dir_path, \"img2.geom\"),\n",
    "            \"no_data\": 0,\n",
    "        },   \n",
    "    },\n",
    "    \"pairing\": [[\"left\", \"right\"]],\n",
    "    \"initial_elevation\": os.path.join(input_dir_path, \"srtm_dir\")\n",
    "}\n",
    "\n",
    "inputs = sensors_inputs.sensors_check_inputs(inputs_conf)\n",
    "pp.pprint(inputs)"
   ]
  },
  {
   "cell_type": "markdown",
   "id": "fc68a93f-a95a-4f7a-9c3e-a0f237b0c820",
   "metadata": {
    "tags": []
   },
   "source": [
    "##"
   ]
  },
  {
   "cell_type": "markdown",
   "id": "805d1a8e-8c19-48dd-a583-88dccf757e6c",
   "metadata": {},
   "source": [
    "### Initialize applications"
   ]
  },
  {
   "cell_type": "markdown",
   "id": "a000b584-d32b-4bfb-94fd-59b73b3c64bb",
   "metadata": {},
   "source": [
    "#### GridGeneration\n",
    "\n",
    "This application generates epipolar grids correponding to sensor pair"
   ]
  },
  {
   "cell_type": "code",
   "execution_count": null,
   "id": "0b94cdfd-615a-4894-804f-4fa051f7dd3f",
   "metadata": {},
   "outputs": [],
   "source": [
    "epipolar_grid_generation_application = Application(\"grid_generation\")"
   ]
  },
  {
   "cell_type": "markdown",
   "id": "fce2db08-74cf-40a8-bafc-9cddac747ff4",
   "metadata": {},
   "source": [
    "#### Resampling\n",
    "\n",
    "This application generates epipolar images "
   ]
  },
  {
   "cell_type": "code",
   "execution_count": null,
   "id": "c760ceba-7dd2-4266-a906-0393a93bbb53",
   "metadata": {},
   "outputs": [],
   "source": [
    "resampling_application = Application(\"resampling\")"
   ]
  },
  {
   "cell_type": "markdown",
   "id": "bad024a7-4463-4f79-835f-23c1c0813bc3",
   "metadata": {},
   "source": [
    "#### SparseMatching\n",
    "\n",
    "This application generates sparse matches of pairs"
   ]
  },
  {
   "cell_type": "code",
   "execution_count": null,
   "id": "0733714e-8e06-4f0d-8a06-e0dd17b5f6bc",
   "metadata": {},
   "outputs": [],
   "source": [
    "sparse_matching_application = Application(\"sparse_matching\")"
   ]
  },
  {
   "cell_type": "markdown",
   "id": "9b1bb4ca-36c9-490c-b20f-eb4987183e45",
   "metadata": {},
   "source": [
    "#### DenseMatching\n",
    "\n",
    "This application generates dense matches of pairs"
   ]
  },
  {
   "cell_type": "code",
   "execution_count": null,
   "id": "9187b0a1-ffda-445d-a2ca-6305a55a1852",
   "metadata": {},
   "outputs": [],
   "source": [
    "dense_matching_application = Application(\"dense_matching\")"
   ]
  },
  {
   "cell_type": "markdown",
   "id": "79fcc38c-dcc3-4ddf-b78f-f9f3c3cca2d3",
   "metadata": {},
   "source": [
    "##### Use MCCNN Pandora plugin for cost matching\n",
    "\n",
    "uncomment to use MCCNN network"
   ]
  },
  {
   "cell_type": "code",
   "execution_count": null,
   "id": "48dc5b7b-6c0c-435e-a727-5939477c5c8e",
   "metadata": {},
   "outputs": [],
   "source": [
    "# ! pip install pandora_plugin_mccnn\n",
    "# dense_matching_application = Application(\"dense_matching\", cfg={\"method\": \"mccnn_sgm\"})"
   ]
  },
  {
   "cell_type": "markdown",
   "id": "70fc57f9-6aac-4e1f-8ec4-4bd674515867",
   "metadata": {},
   "source": [
    "#### Show used configuration"
   ]
  },
  {
   "cell_type": "code",
   "execution_count": null,
   "id": "88b285eb-c4bc-4dcf-9379-34b324ea67df",
   "metadata": {},
   "outputs": [],
   "source": [
    "dense_matching_application.print_config()"
   ]
  },
  {
   "cell_type": "markdown",
   "id": "a7860234-b211-466a-8cc2-43a1fb769839",
   "metadata": {},
   "source": [
    "#### Triangulation\n",
    "\n",
    "This application triangulates matches, in order to get X Y Z position of each point"
   ]
  },
  {
   "cell_type": "code",
   "execution_count": null,
   "id": "c3904b20-dd90-4202-a91f-6186c51a3800",
   "metadata": {},
   "outputs": [],
   "source": [
    "triangulation_application = Application(\"triangulation\")"
   ]
  },
  {
   "cell_type": "markdown",
   "id": "d84ca47c-e520-4488-bfa4-7ff6c85ce78c",
   "metadata": {},
   "source": [
    "#### PointCloudFusion\n",
    "\n",
    "This application performs the fusion of epipolar points from pairs, to a terrain point cloud"
   ]
  },
  {
   "cell_type": "code",
   "execution_count": null,
   "id": "29e57ea2-84a2-4598-9218-032cce1678ef",
   "metadata": {},
   "outputs": [],
   "source": [
    "pc_fusion_application = Application(\"point_cloud_fusion\")"
   ]
  },
  {
   "cell_type": "markdown",
   "id": "2f4b68fe-f0f5-4e58-9a7c-06f976cf0235",
   "metadata": {},
   "source": [
    "#### PointCloudOutliersRemoving : small components\n",
    "\n",
    "This application removes outliers points. The method used is the \"small components removing\""
   ]
  },
  {
   "cell_type": "code",
   "execution_count": null,
   "id": "8cac0f1d-542f-4bc1-a1b6-b0fffe6bd6e2",
   "metadata": {},
   "outputs": [],
   "source": [
    "conf_outlier_removing_small_components = {\"method\": \"small_components\"}\n",
    "pc_outlier_removing_small_comp_application = Application(\"point_cloud_outliers_removing\", cfg=conf_outlier_removing_small_components)"
   ]
  },
  {
   "cell_type": "markdown",
   "id": "51682146-3b56-471e-9530-44fdc53332cd",
   "metadata": {},
   "source": [
    "#### PointCloudOutliersRemoving : statistical\n",
    "\n",
    "This application removes outliers points. The method used is the \"statistical removing\""
   ]
  },
  {
   "cell_type": "code",
   "execution_count": null,
   "id": "2d9eaf2e-b3b9-4c1a-baa9-5c4474902ddc",
   "metadata": {},
   "outputs": [],
   "source": [
    "conf_outlier_removing_small_statistical = {\"method\": \"statistical\"}\n",
    "pc_outlier_removing_stats_application = Application(\"point_cloud_outliers_removing\", cfg=conf_outlier_removing_small_statistical)"
   ]
  },
  {
   "cell_type": "markdown",
   "id": "e32e187c-92f7-4b79-ab82-74fae9f1553d",
   "metadata": {},
   "source": [
    "#### PointCloudRasterization\n",
    "\n",
    "This application performs the rasterization of a terrain point cloint."
   ]
  },
  {
   "cell_type": "code",
   "execution_count": null,
   "id": "cc196e18-d5ad-4441-93fb-a2c8f6fa69a9",
   "metadata": {},
   "outputs": [],
   "source": [
    "conf_rasterization = { \n",
    "    \"method\": \"simple_gaussian\",\n",
    "    \"dsm_radius\": 3,\n",
    "    \"sigma\": 0.3\n",
    "}\n",
    "rasterization_application = Application(\"point_cloud_rasterization\", cfg=conf_rasterization)"
   ]
  },
  {
   "cell_type": "markdown",
   "id": "d7b6424b-09a6-4c5c-ac55-3f9972a0d5c8",
   "metadata": {},
   "source": [
    "### Create orchestrator\n"
   ]
  },
  {
   "cell_type": "code",
   "execution_count": null,
   "id": "9df071c0-5478-464f-bec4-a08b46d3eeb3",
   "metadata": {},
   "outputs": [],
   "source": [
    "orchestrator_conf = {\"mode\": \"sequential\"}\n",
    "cars_orchestrator = orchestrator.Orchestrator(orchestrator_conf=orchestrator_conf, out_dir=output_dir)"
   ]
  },
  {
   "cell_type": "markdown",
   "id": "ced933d0-15a0-448e-b426-cd3171a609d7",
   "metadata": {},
   "source": [
    "---------\n",
    "\n",
    "## Run step by step from sensors to DSM"
   ]
  },
  {
   "cell_type": "markdown",
   "id": "02b096ba-cdd3-47e5-9778-ce4fa8f3a3c6",
   "metadata": {},
   "source": [
    "### Sensors Images Generation\n",
    "\n",
    "from input configuration \"inputs\""
   ]
  },
  {
   "cell_type": "code",
   "execution_count": null,
   "id": "1fc74dcd-eaa7-4bed-b1c9-ae5369e1a0bc",
   "metadata": {},
   "outputs": [],
   "source": [
    "_, sensor_image_left, sensor_image_right = sensors_inputs.generate_inputs(inputs)[0]"
   ]
  },
  {
   "cell_type": "markdown",
   "id": "35fa45cc-8969-444a-a524-f51acda84322",
   "metadata": {},
   "source": [
    "### Grid Generation : epipolar grid generation"
   ]
  },
  {
   "cell_type": "code",
   "execution_count": null,
   "id": "604e0309-5615-4320-ba1b-fc0e5f018c39",
   "metadata": {},
   "outputs": [],
   "source": [
    "grid_left, grid_right = epipolar_grid_generation_application.run(\n",
    "    sensor_image_left,\n",
    "    sensor_image_right,\n",
    "    orchestrator=cars_orchestrator,\n",
    "    srtm_dir=inputs[sens_cst.INITIAL_ELEVATION],\n",
    "    default_alt=inputs[sens_cst.DEFAULT_ALT],\n",
    "    geoid_path=inputs[sens_cst.GEOID],\n",
    ")"
   ]
  },
  {
   "cell_type": "markdown",
   "id": "bdc39b9a-b16a-40cb-b7a7-bbe6a9f15127",
   "metadata": {},
   "source": [
    "### Resampling : epipolar images generation\n"
   ]
  },
  {
   "cell_type": "code",
   "execution_count": null,
   "id": "249c01e1-7969-4059-9085-64d02ce5ba0a",
   "metadata": {},
   "outputs": [],
   "source": [
    "epipolar_image_left, epipolar_image_right = resampling_application.run(\n",
    "    sensor_image_left,\n",
    "    sensor_image_right,\n",
    "    grid_left,\n",
    "    grid_right,\n",
    "    orchestrator=cars_orchestrator,\n",
    "    margins=sparse_matching_application.get_margins()\n",
    ")"
   ]
  },
  {
   "cell_type": "markdown",
   "id": "bed4e090-17ca-4199-8983-f8bf207972a5",
   "metadata": {},
   "source": [
    "### Show epipolar image"
   ]
  },
  {
   "cell_type": "code",
   "execution_count": null,
   "id": "9729be2b-62e0-4cdb-a5ab-5ea859525681",
   "metadata": {},
   "outputs": [],
   "source": [
    "data_image_left = get_full_data(epipolar_image_left, \"im\")\n",
    "show_data(data_image_left, mode=\"image\")"
   ]
  },
  {
   "cell_type": "markdown",
   "id": "48c814dd-91b9-4274-af24-4b54de1fd52a",
   "metadata": {},
   "source": [
    "###  Sparse Matching: compute sifts"
   ]
  },
  {
   "cell_type": "code",
   "execution_count": null,
   "id": "ca76004f-257e-490e-b9db-3e4b8bc8beae",
   "metadata": {},
   "outputs": [],
   "source": [
    "epipolar_matches_left, _ = sparse_matching_application.run(\n",
    "    epipolar_image_left,\n",
    "    epipolar_image_right,\n",
    "    grid_left.attributes[\"disp_to_alt_ratio\"],\n",
    "    orchestrator=cars_orchestrator\n",
    ")"
   ]
  },
  {
   "cell_type": "markdown",
   "id": "fdd5aece-cacb-4d06-8421-4d0719c9ed18",
   "metadata": {},
   "source": [
    "### Grid correction: correct epipolar grids thanks to sparse matches\n",
    "Find correction to apply, and generate new right epipolar grid"
   ]
  },
  {
   "cell_type": "markdown",
   "id": "ddebc80e-0e6e-4701-9aac-b80454b8fe97",
   "metadata": {},
   "source": [
    "Filter matches"
   ]
  },
  {
   "cell_type": "code",
   "execution_count": null,
   "id": "2a484184-b526-4828-ae47-b950aa387623",
   "metadata": {},
   "outputs": [],
   "source": [
    "matches_array = sparse_matching_application.filter_matches(epipolar_matches_left, orchestrator=cars_orchestrator)"
   ]
  },
  {
   "cell_type": "markdown",
   "id": "c3b1edad-5099-4eaa-b0f7-a8180c9e7c51",
   "metadata": {},
   "source": [
    "Estimate grid correction"
   ]
  },
  {
   "cell_type": "code",
   "execution_count": null,
   "id": "8428c2ca-29e7-4651-be90-96ac507f0608",
   "metadata": {},
   "outputs": [],
   "source": [
    "grid_correction_coef, corrected_matches_array,_, _, _, _ = grid_correction.estimate_right_grid_correction(matches_array, grid_right)"
   ]
  },
  {
   "cell_type": "markdown",
   "id": "6ff3538a-8925-450e-a7a1-431ad8ef5dd6",
   "metadata": {},
   "source": [
    "Correct right grid"
   ]
  },
  {
   "cell_type": "code",
   "execution_count": null,
   "id": "1cf32b1f-d1d8-4df4-aff1-650f33d8cf3f",
   "metadata": {},
   "outputs": [],
   "source": [
    "corrected_grid_right = grid_correction.correct_grid(grid_right, grid_correction_coef)"
   ]
  },
  {
   "cell_type": "markdown",
   "id": "fdadcfb0-0e07-4913-a538-a9131043641a",
   "metadata": {},
   "source": [
    "#### Estimate disp min and disp max"
   ]
  },
  {
   "cell_type": "code",
   "execution_count": null,
   "id": "82c134d6-ca65-4273-84a7-47dbe47a6a22",
   "metadata": {},
   "outputs": [],
   "source": [
    "dmin, dmax = sparse_matching_tools.derive_disparity_range_from_matches(\n",
    "    corrected_matches_array,\n",
    "    orchestrator=cars_orchestrator,\n",
    "    disparity_margin=sparse_matching_application.get_disparity_margin(),\n",
    "    disp_to_alt_ratio=grid_left.attributes[\"disp_to_alt_ratio\"],\n",
    "    disparity_outliers_rejection_percent=sparse_matching_application.get_disp_out_reject_percent()\n",
    ")"
   ]
  },
  {
   "cell_type": "markdown",
   "id": "84f3bbb1-20af-43df-8ba6-cf078224fea2",
   "metadata": {},
   "source": [
    "#### Compute margins used in dense matching, with corresponding disparity min and max"
   ]
  },
  {
   "cell_type": "code",
   "execution_count": null,
   "id": "c58aaccb-92ca-4f5d-b9b4-7ee5503bee0b",
   "metadata": {},
   "outputs": [],
   "source": [
    "dense_matching_margins, disp_min, disp_max = dense_matching_application.get_margins(\n",
    "    grid_left, disp_min=dmin, disp_max=dmax)"
   ]
  },
  {
   "cell_type": "markdown",
   "id": "e8a03294-f604-42b6-9090-d4067b55fd43",
   "metadata": {
    "tags": []
   },
   "source": [
    "###  Resampling: generate epipolar images with corrected grids, and new margins"
   ]
  },
  {
   "cell_type": "code",
   "execution_count": null,
   "id": "492093fb-9817-4f58-a7fb-03f6ae7cc31f",
   "metadata": {},
   "outputs": [],
   "source": [
    "new_epipolar_image_left, new_epipolar_image_right = resampling_application.run(\n",
    "    sensor_image_left,\n",
    "    sensor_image_right,\n",
    "    grid_left,\n",
    "    corrected_grid_right,\n",
    "    orchestrator=cars_orchestrator,\n",
    "    margins=dense_matching_margins,\n",
    "    optimum_tile_size=(\n",
    "        dense_matching_application.get_optimal_tile_size(\n",
    "            disp_min, disp_max\n",
    "        )\n",
    "    ),\n",
    "    add_color=True,\n",
    ")"
   ]
  },
  {
   "cell_type": "markdown",
   "id": "89073ed3-231f-4386-928d-92c40ede20e1",
   "metadata": {},
   "source": [
    "### Dense Matching: compute disparities with pandora"
   ]
  },
  {
   "cell_type": "code",
   "execution_count": null,
   "id": "2e2fb226-ce1b-44a0-aa6b-3fce976a3106",
   "metadata": {},
   "outputs": [],
   "source": [
    "epipolar_disparity_map_left, epipolar_disparity_map_right = dense_matching_application.run(\n",
    "    new_epipolar_image_left,\n",
    "    new_epipolar_image_right,\n",
    "    orchestrator=cars_orchestrator,\n",
    "    disp_min=disp_min,\n",
    "    disp_max=disp_max,\n",
    ")"
   ]
  },
  {
   "cell_type": "markdown",
   "id": "03a61233-bdb9-48b5-ba28-1ddf8a63c9f5",
   "metadata": {},
   "source": [
    "#### Show full disparity map"
   ]
  },
  {
   "cell_type": "code",
   "execution_count": null,
   "id": "1542cf41-183b-4a00-8799-4fe8de80c7b4",
   "metadata": {},
   "outputs": [],
   "source": [
    "data_dispariy = get_full_data(epipolar_disparity_map_left, \"disp\")\n",
    "show_data(data_dispariy)"
   ]
  },
  {
   "cell_type": "markdown",
   "id": "86b31a15-634f-4098-a59e-7759d0a94681",
   "metadata": {},
   "source": [
    " Compute epsg"
   ]
  },
  {
   "cell_type": "code",
   "execution_count": null,
   "id": "0c447031-3cf3-487c-802a-676b7e11f68a",
   "metadata": {},
   "outputs": [],
   "source": [
    "epsg = preprocessing.compute_epsg(\n",
    "    sensor_image_left, \n",
    "    sensor_image_right,\n",
    "    grid_left,\n",
    "    corrected_grid_right,\n",
    "    triangulation_application.get_geometry_loader(),\n",
    "    orchestrator=cars_orchestrator,\n",
    "    srtm_dir=inputs[sens_cst.INITIAL_ELEVATION],\n",
    "    default_alt=inputs[sens_cst.DEFAULT_ALT],\n",
    "    disp_min=disp_min,\n",
    "    disp_max=disp_max\n",
    ")"
   ]
  },
  {
   "cell_type": "markdown",
   "id": "15413f23-f082-4d62-85a9-474b58505bff",
   "metadata": {},
   "source": [
    "### Triangulation : triangulate matches"
   ]
  },
  {
   "cell_type": "code",
   "execution_count": null,
   "id": "2f43a59c-3cea-4ca7-9de5-eab30324211c",
   "metadata": {},
   "outputs": [],
   "source": [
    "epipolar_points_cloud_left, epipolar_points_cloud_right = triangulation_application.run(\n",
    "    sensor_image_left,\n",
    "    sensor_image_right,\n",
    "    new_epipolar_image_left,\n",
    "    new_epipolar_image_right,\n",
    "    grid_left,\n",
    "    corrected_grid_right,\n",
    "    epipolar_disparity_map_left,\n",
    "    epipolar_disparity_map_right,\n",
    "    epsg,\n",
    "    orchestrator=cars_orchestrator,\n",
    "    uncorrected_grid_right=grid_right,\n",
    "    geoid_path=inputs[sens_cst.GEOID],\n",
    "    disp_min=disp_min,\n",
    "    disp_max=disp_max,\n",
    ")"
   ]
  },
  {
   "cell_type": "markdown",
   "id": "19e815a1-7c88-44ca-9c16-96ca332e094e",
   "metadata": {},
   "source": [
    " Compute terrain bounding box"
   ]
  },
  {
   "cell_type": "code",
   "execution_count": null,
   "id": "bda732cc-b761-4389-a14a-096e76fa89e0",
   "metadata": {},
   "outputs": [],
   "source": [
    "current_terrain_roi_bbox = preprocessing.compute_terrain_bbox(\n",
    "    inputs[sens_cst.INITIAL_ELEVATION],\n",
    "    inputs[sens_cst.DEFAULT_ALT],\n",
    "    inputs[sens_cst.GEOID],\n",
    "    sensor_image_left,\n",
    "    sensor_image_right,\n",
    "    new_epipolar_image_left,\n",
    "    grid_left,\n",
    "    corrected_grid_right,\n",
    "    epsg,\n",
    "    triangulation_application.get_geometry_loader(),\n",
    "    resolution=rasterization_application.get_resolution(),\n",
    "    disp_min=disp_min,\n",
    "    disp_max=disp_max,\n",
    "    orchestrator=cars_orchestrator\n",
    ")\n",
    "terrain_bounds, optimal_terrain_tile_width = preprocessing.compute_terrain_bounds(\n",
    "    [current_terrain_roi_bbox],\n",
    "    resolution=rasterization_application.get_resolution()\n",
    ")"
   ]
  },
  {
   "cell_type": "markdown",
   "id": "4ff0dc69-3db3-4e09-bd99-dc8042abfbad",
   "metadata": {},
   "source": [
    "\n",
    "Transform point cloud to terrain point cloud"
   ]
  },
  {
   "cell_type": "code",
   "execution_count": null,
   "id": "20f2fc50-4ed8-48e7-b324-4dc8f71627fc",
   "metadata": {},
   "outputs": [],
   "source": [
    "merged_points_clouds = pc_fusion_application.run(\n",
    "    [epipolar_points_cloud_left],\n",
    "    [epipolar_points_cloud_right],\n",
    "    terrain_bounds,\n",
    "    epsg,\n",
    "    orchestrator=cars_orchestrator,\n",
    "    margins=rasterization_application.get_margins(),\n",
    "    optimal_terrain_tile_width=optimal_terrain_tile_width\n",
    ")"
   ]
  },
  {
   "cell_type": "markdown",
   "id": "9eb9052b-e0d7-4b63-8152-dd8541e23d0f",
   "metadata": {},
   "source": [
    "### Point Cloud Outlier Removing : remove points with small components removing method"
   ]
  },
  {
   "cell_type": "code",
   "execution_count": null,
   "id": "dd0f821b-21df-45b8-85cc-b0550ffe73bb",
   "metadata": {},
   "outputs": [],
   "source": [
    "filtered_sc_merged_points_clouds = pc_outlier_removing_small_comp_application.run(\n",
    "    merged_points_clouds,\n",
    "    orchestrator=cars_orchestrator,\n",
    ")\n",
    "\n",
    "         "
   ]
  },
  {
   "cell_type": "markdown",
   "id": "ae05e50b-ac50-4047-b90d-cd3459103fd3",
   "metadata": {},
   "source": [
    "### Point Cloud Outlier Removing: remove points with statistical removing method"
   ]
  },
  {
   "cell_type": "code",
   "execution_count": null,
   "id": "688b93bb-7400-424e-837b-82a75e5efb71",
   "metadata": {},
   "outputs": [],
   "source": [
    "filtered_stats_merged_points_clouds = pc_outlier_removing_stats_application.run(\n",
    "    filtered_sc_merged_points_clouds,\n",
    "    orchestrator=cars_orchestrator,\n",
    ")"
   ]
  },
  {
   "cell_type": "markdown",
   "id": "5eb943f0-cea6-4774-b159-0c63e8a2512f",
   "metadata": {},
   "source": [
    "### Rasterization : rasterize point cloud"
   ]
  },
  {
   "cell_type": "code",
   "execution_count": null,
   "id": "2064961e-b868-4007-b8fc-3f5e1af614a4",
   "metadata": {},
   "outputs": [],
   "source": [
    "dsm = rasterization_application.run(\n",
    "    filtered_stats_merged_points_clouds,\n",
    "    epsg,\n",
    "    orchestrator=cars_orchestrator\n",
    ")"
   ]
  },
  {
   "cell_type": "markdown",
   "id": "16fdb7f8-93e0-46a1-9075-6a453c1ad734",
   "metadata": {},
   "source": [
    "#### Show DSM\n"
   ]
  },
  {
   "cell_type": "code",
   "execution_count": null,
   "id": "34dd7d4d-d40d-4ac4-8da9-c1e8d8fa886e",
   "metadata": {},
   "outputs": [],
   "source": [
    "data_dsm = get_full_data(dsm, \"hgt\")\n",
    "show_data(data_dsm, mode=\"dsm\")"
   ]
  },
  {
   "cell_type": "markdown",
   "id": "db85381f-4a62-40a4-915c-933043f22491",
   "metadata": {},
   "source": [
    "#### Show ortho image"
   ]
  },
  {
   "cell_type": "code",
   "execution_count": null,
   "id": "c4f00e06-08c0-4c55-ac23-5d29359bdd07",
   "metadata": {},
   "outputs": [],
   "source": [
    "data_dsm = get_full_data(dsm, \"img\")\n",
    "show_data(data_dsm, mode='image')\n"
   ]
  },
  {
   "cell_type": "markdown",
   "id": "9747541b-8ece-46ac-8e4b-43c560b5df5c",
   "metadata": {},
   "source": [
    "#### Save DSM"
   ]
  },
  {
   "cell_type": "code",
   "execution_count": null,
   "id": "ca88b228-c17b-49bd-94c7-411f91a04163",
   "metadata": {},
   "outputs": [],
   "source": [
    "save_data(dsm, os.path.join(output_dir, \"dsm.tif\"), \"img\")"
   ]
  }
 ],
 "metadata": {
  "kernelspec": {
<<<<<<< HEAD
   "display_name": "Python 3 (ipykernel)",
=======
   "display_name": "Python 3",
>>>>>>> 1f68cbd5
   "language": "python",
   "name": "python3"
  },
  "language_info": {
   "codemirror_mode": {
    "name": "ipython",
    "version": 3
   },
   "file_extension": ".py",
   "mimetype": "text/x-python",
   "name": "python",
   "nbconvert_exporter": "python",
   "pygments_lexer": "ipython3",
   "version": "3.6.9"
  }
 },
 "nbformat": 4,
 "nbformat_minor": 5
}<|MERGE_RESOLUTION|>--- conflicted
+++ resolved
@@ -951,11 +951,7 @@
  ],
  "metadata": {
   "kernelspec": {
-<<<<<<< HEAD
-   "display_name": "Python 3 (ipykernel)",
-=======
    "display_name": "Python 3",
->>>>>>> 1f68cbd5
    "language": "python",
    "name": "python3"
   },
