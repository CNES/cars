#!/usr/bin/env python
# coding: utf8
#
# Copyright (c) 2020 Centre National d'Etudes Spatiales (CNES).
#
# This file is part of CARS
# (see https://github.com/CNES/cars).
#
# Licensed under the Apache License, Version 2.0 (the "License");
# you may not use this file except in compliance with the License.
# You may obtain a copy of the License at
#
#     http://www.apache.org/licenses/LICENSE-2.0
#
# Unless required by applicable law or agreed to in writing, software
# distributed under the License is distributed on an "AS IS" BASIS,
# WITHOUT WARRANTIES OR CONDITIONS OF ANY KIND, either express or implied.
# See the License for the specific language governing permissions and
# limitations under the License.
#
"""
Main 3D CARS Compute DSM pipeline module:
contains all the functions associated with its cars subcommand.
TODO: refactor in several files and remove too-many-lines
"""
# pylint: disable=too-many-lines

# Standard imports
from __future__ import print_function

import errno
import logging
import math
import multiprocessing as mp
import os
from collections import Counter
from glob import glob
from typing import Dict, List, Tuple

# Third party imports
import dask
import numpy as np
import xarray as xr
from json_checker import CheckerError
from osgeo import gdal
from shapely.geometry import Polygon
from tqdm import tqdm

# CARS imports
from cars import __version__
from cars.cluster import start_cluster, stop_cluster
from cars.cluster.tbb import check_tbb_installed
from cars.conf import input_parameters as in_params
from cars.conf import (
    log_conf,
    mask_classes,
    output_compute_dsm,
    output_prepare,
    static_conf,
)
from cars.core import constants as cst
from cars.core import inputs, projection, tiling, utils
from cars.core.geometry import read_geoid_file
from cars.externals import otb_pipelines
from cars.pipelines import wrappers, write_dsm
from cars.steps import rasterization
from cars.steps.epi_rectif import grids
from cars.steps.matching import dense_matching


def write_3d_points(
    configuration, region, corr_config, tmp_dir, config_id, **kwargs
):
    """
    Wraps the call to wrappers.images_pair_to_3d_points
    and write down the output points and colors

    :param configuration: configuration values
    :param region: region to process
    :param corr_config: correlator configuration
    :param tmp_dir: temporary directory to store outputs
    :param config_id: id of the pair to process
    """
    config_id_dir = os.path.join(tmp_dir, config_id)
    hashed_region = tiling.region_hash_string(region)
    points_dir = os.path.join(config_id_dir, "points")
    color_dir = os.path.join(config_id_dir, "color")

    # Compute 3d points and colors
    points, colors = wrappers.images_pair_to_3d_points(
        configuration, region, corr_config, **kwargs
    )

    # Create output directories
    utils.safe_makedirs(points_dir)
    utils.safe_makedirs(color_dir)

    # Write to netcdf the 3D points and color,
    # # for both cst.STEREO_REF and cst.STEREO_SEC modes
    # # output paths end with '_ref.nc' or '_sec.nc'
    out_points = {}
    out_colors = {}
    for key, value in points.items():
        out_path = os.path.join(
            points_dir, "{}_{}.nc".format(hashed_region, key)
        )
        value.to_netcdf(out_path)
        out_points[key] = out_path

    for key, value in colors.items():
        out_path = os.path.join(
            color_dir, "{}_{}.nc".format(hashed_region, key)
        )
        value.to_netcdf(out_path)
        out_colors[key] = out_path

    # outputs are the temporary files paths
    return out_points, out_colors


def write_dsm_by_tile(
    clouds_and_colors_as_str_list: List[str],
    resolution: float,
    epsg: int,
    tmp_dir: str,
    nb_bands: int,
    color_dtype: np.dtype,
    output_stats: bool,
    write_msk: bool,
    **kwargs
) -> str:
    """
    Wraps the call to rasterization_wrapper and write the dsm tile on disk

    :param clouds_and_colors_as_str_list:  3D points & colors paths to rasterize
    :param resolution: output DSM resolution
    :param epsg: EPSG code of output DSM
    :param tmp_dir: directory to store output DSM tiles
    :param nb_bands: number of bands in color image
    :param color_dtype: type to use for the ortho-image
    :param output_stats: True if we save statistics with DSM tiles
    :param write_msk: boolean enabling the rasterized mask's writting
    :param kwargs: all the keyword arguments passed to rasterization_wrapper
    :return the region hash string
    """
    # replace paths by opened Xarray datasets
    def xr_open_dict(cloud_path: Dict) -> Dict:
        """
        Transform 3D cloud points or color path to xarray
        :param cloud_path: a 3D points or color str path dict
        :return: a xarray dict (as input cloud_path dict)
        """
        xr_dict = {
            name: xr.open_dataset(path) for name, path in cloud_path.items()
        }
        return xr_dict

    clouds_and_colors_as_xr_list = [
        (xr_open_dict(paths[0]), xr_open_dict(paths[1]))
        for paths in clouds_and_colors_as_str_list
    ]

    # Extract some kwargs keyword arguments from rasterization_wrapper
    xstart = kwargs.get("xstart")
    ystart = kwargs.get("ystart")
    xsize = kwargs.get("xsize")
    ysize = kwargs.get("ysize")

    dsm_nodata = kwargs.get("dsm_no_data")
    color_nodata = kwargs.get("color_no_data")
    msk_nodata = kwargs.get("msk_no_data")

    hashed_region = tiling.region_hash_string([xstart, ystart, xsize, ysize])

    # call to rasterization_wrapper
    dsm = rasterization_wrapper(
        clouds_and_colors_as_xr_list, resolution, epsg, **kwargs
    )

    # compute tile bounds
    tile_bounds = [
        xstart,
        ystart - resolution * ysize,
        xstart + resolution * xsize,
        ystart,
    ]

    # write DSM tile as geoTIFF
    write_dsm.write_geotiff_dsm(
        [dsm],
        tmp_dir,
        xsize,
        ysize,
        tile_bounds,
        resolution,
        epsg,
        nb_bands,
        dsm_nodata,
        color_nodata,
        color_dtype=color_dtype,
        write_color=True,
        write_stats=output_stats,
        write_msk=write_msk,
        msk_no_data=msk_nodata,
        prefix=hashed_region + "_",
    )

    return hashed_region


def rasterization_wrapper(clouds_and_colors, resolution, epsg, **kwargs):
    """
    Wrapper for rasterization step :
    - Convert a list of clouds to correct epsg
    - Rasterize it with associated colors

    :param clouds_and_colors: list of tuple (cloud, colors)
    :type clouds_and_colors: list of pair of xarray
    :param resolution: Produced DSM resolution (meter, degree [EPSG dependent])
    :type resolution: float
    :param  epsg_code: epsg code for the CRS of the output DSM
    :type epsg_code: int
    :return: digital surface model + projected colors
    :rtype: xarray 2d tuple
    """
    # Unpack list of clouds from tuple, and project them to correct EPSG if
    # needed
    clouds = [v[0][cst.STEREO_REF] for v in clouds_and_colors]

    # Unpack list of colors alike
    colors = [v[1][cst.STEREO_REF] for v in clouds_and_colors]

    # Add clouds and colors computed from the secondary disparity map
    if cst.STEREO_SEC in clouds_and_colors[0][0]:
        cloud_sec = [v[0][cst.STEREO_SEC] for v in clouds_and_colors]
        clouds.extend(cloud_sec)

        color_sec = [v[1][cst.STEREO_SEC] for v in clouds_and_colors]
        colors.extend(color_sec)

    # Call simple_rasterization
    return rasterization.simple_rasterization_dataset(
        clouds, resolution, epsg, colors, **kwargs
    )


def run(  # noqa: C901
    in_jsons: List[output_prepare.PreprocessingContentType],
    out_dir: str,
    resolution: float = 0.5,
    min_elevation_offset: float = None,
    max_elevation_offset: float = None,
    epsg: int = None,
    sigma: float = None,
    dsm_radius: int = 1,
    dsm_no_data: int = -32768,
    msk_no_data: int = 65535,
    color_no_data: int = 0,
    corr_config: Dict = None,
    output_stats: bool = False,
    mode: str = "local_dask",
    nb_workers: int = 4,
    walltime: str = "00:59:00",
    roi: Tuple[List[int], int] = None,
    use_geoid_alt: bool = False,
    use_sec_disp: bool = False,
    snap_to_img1: bool = False,
    align: bool = False,
    cloud_small_components_filter: bool = True,
    cloud_statistical_outliers_filter: bool = True,
    epi_tile_size: int = None,
):
    """
    Main function for the compute_dsm pipeline subcommand

    It computes independent tiles of the final DSM, with the following steps:

    1. Epipolar resampling (including mask)
    2. Disparity map estimation
    3. Triangulation of disparity map
    4. Rasterization to DSM

    :param in_jsons: Input pair dictionaries (as produced by cars prepare step)
    :param out_dir: Computed raster and color image output directory
    :param resolution: DSM resolution to produce
    :param min_elevation_offset: Override minimum disparity
                                 from prepare step with this offset in meters
    :param max_elevation_offset: Override maximum disparity
                                 from prepare step with this offset in meters
    :param epsg: Output DSM Coordinate Reference System EPSG code
    :param sigma: Rasterization width of gaussian weight
    :param dsm_radius: Rasterization radius around a cell for gathering points
    :param dsm_no_data: No data value to use in the final DSM file
    :param color_no_data: No data value to use in the final colored image
    :param msk_no_data: No data value to use in the final mask image
    :param corr_config: Correlator configuration
    :param output_stats: Ouput DSM associated quality statistics flag boolean
    :param mode: Parallelization mode
    :param nb_workers: Number of dask workers to use for the sift matching step
    :param walltime: Walltime of the dask workers
    :param roi: DSM Region Of Interest in final projection with EPSG reference
                ([xmin, ymin, xmax, ymax], roi_epsg))
                (roi_epsg can be set to None if the ROI is in final projection)
    :param use_geoid_alt: Geoid height reference for DSM altitude flag.
    :param use_sec_disp: Secondary disparity map activation flag.
    :param snap_to_img1: Force Img2 / Img1 Lines of Sight crossing flag.
    :param align: If this is True, use the correction estimated during prepare
                  to align to lowres DEM (if available)
    :param cloud_small_components_filter:
                Activating the points cloud small components filtering.
                The filter's parameters are set in static configuration json.
    :param cloud_statistical_outliers_filter:
                Activating the points cloud statistical outliers filtering.
                The filter's parameters are set in static configuration json.
    :param epi_tile_size: Force the size of epipolar tiles (None by default)
    """
    out_dir = os.path.abspath(out_dir)
    # Ensure that outdir exists
    try:
        os.makedirs(out_dir)
    except OSError as exc:
        if exc.errno == errno.EEXIST and os.path.isdir(out_dir):
            pass
        else:
            raise
    tmp_dir = os.path.join(out_dir, "tmp")

    log_conf.add_log_file(out_dir, "compute_dsm")
    logging.info(
        "Received {} stereo pairs configurations".format(len(in_jsons))
    )

    # Retrieve static parameters (rasterization and cloud filtering)
    static_params = static_conf.get_cfg()

    # Initiate ouptut json dictionary
    out_json = {
        output_compute_dsm.COMPUTE_DSM_INPUTS_SECTION_TAG: [],
        output_compute_dsm.COMPUTE_DSM_SECTION_TAG: {
            output_compute_dsm.COMPUTE_DSM_VERSION_TAG: __version__,
            output_compute_dsm.COMPUTE_DSM_PARAMETERS_SECTION_TAG: {
                output_compute_dsm.RESOLUTION_TAG: resolution,
                output_compute_dsm.SIGMA_TAG: sigma,
                output_compute_dsm.DSM_RADIUS_TAG: dsm_radius,
            },
            in_params.STATIC_PARAMS_TAG: {
                static_conf.compute_dsm_tag: static_params[
                    static_conf.compute_dsm_tag
                ],
                static_conf.loaders_tag: static_params[static_conf.loaders_tag],
                static_conf.geoid_path_tag: static_conf.get_geoid_path(),
            },
            output_compute_dsm.COMPUTE_DSM_OUTPUT_SECTION_TAG: {
                output_compute_dsm.ALIGN_OPTION: align,
                output_compute_dsm.SNAP_TO_IMG1_OPTION: snap_to_img1,
            },
        },
    }

    if use_geoid_alt:
        geoid_path = static_conf.get_geoid_path()
        if geoid_path is None:
            logging.error(
                "use_geoid_alt option is activated but no geoid file "
                "has been defined in the static configuration"
            )
        else:
            geoid_data = read_geoid_file(geoid_path)
            out_json[output_compute_dsm.COMPUTE_DSM_SECTION_TAG][
                output_compute_dsm.COMPUTE_DSM_OUTPUT_SECTION_TAG
            ][output_compute_dsm.ALT_REFERENCE_TAG] = "geoid"
    else:
        geoid_data = None
        out_json[output_compute_dsm.COMPUTE_DSM_SECTION_TAG][
            output_compute_dsm.COMPUTE_DSM_OUTPUT_SECTION_TAG
        ][output_compute_dsm.ALT_REFERENCE_TAG] = "ellipsoid"

    if epsg is not None:
        out_json[output_compute_dsm.COMPUTE_DSM_SECTION_TAG][
            output_compute_dsm.COMPUTE_DSM_PARAMETERS_SECTION_TAG
        ][output_compute_dsm.EPSG_TAG] = epsg

    roi_epsg = None
    if roi is not None:
        (roi_xmin, roi_ymin, roi_xmax, roi_ymax), roi_epsg = roi
        roi_poly = Polygon(
            [
                (roi_xmin, roi_ymin),
                (roi_xmax, roi_ymin),
                (roi_xmax, roi_ymax),
                (roi_xmin, roi_ymax),
                (roi_xmin, roi_ymin),
            ]
        )

    # set the timeout for each job in multiprocessing mode (in seconds)
    per_job_timeout = 600

    configurations_data = {}

    config_idx = 1

    ref_left_img = None

    write_msk = False

    for in_json in in_jsons:
        # Build config id
        config_id = "config_{}".format(config_idx)

        # Check configuration with respect to schema
        configuration = inputs.check_json(
            in_json, output_prepare.content_schema()
        )

        # retrieve masks classes usages
        mask1_classes = configuration[in_params.INPUT_SECTION_TAG].get(
            in_params.MASK1_CLASSES_TAG, None
        )
        mask2_classes = configuration[in_params.INPUT_SECTION_TAG].get(
            in_params.MASK2_CLASSES_TAG, None
        )

        classes_usage = {}
        if mask1_classes is not None:
            mask1_classes_dict = mask_classes.read_mask_classes(mask1_classes)
            classes_usage[
                output_compute_dsm.MASK1_IGNORED_BY_CORR_TAG
            ] = mask1_classes_dict.get(mask_classes.ignored_by_corr_tag, None)
            classes_usage[
                output_compute_dsm.MASK1_SET_TO_REF_ALT_TAG
            ] = mask1_classes_dict.get(mask_classes.set_to_ref_alt_tag, None)

        if mask2_classes is not None:
            mask2_classes_dict = mask_classes.read_mask_classes(mask2_classes)
            classes_usage[
                output_compute_dsm.MASK2_IGNORED_BY_CORR_TAG
            ] = mask2_classes_dict.get(mask_classes.ignored_by_corr_tag, None)
            classes_usage[
                output_compute_dsm.MASK2_SET_TO_REF_ALT_TAG
            ] = mask2_classes_dict.get(mask_classes.set_to_ref_alt_tag, None)

        # Append input configuration to output json
        out_json_config = {
            output_compute_dsm.COMPUTE_DSM_INPUT_TAG: configuration,
        }

        if mask1_classes is not None or mask2_classes is not None:
            out_json_config[
                output_compute_dsm.COMPUTE_DSM_MASK_CLASSES_USAGE_TAG
            ] = classes_usage

        out_json[output_compute_dsm.COMPUTE_DSM_INPUTS_SECTION_TAG].append(
            out_json_config
        )

        configurations_data[config_id] = {}

        configurations_data[config_id]["configuration"] = configuration

        # Get local conf left image for this in_json iteration
        conf_left_img = configuration[in_params.INPUT_SECTION_TAG][
            in_params.IMG1_TAG
        ]

        # Check left image and raise a warning
        # if different left images are used along with snap_to_img1 mode
        if ref_left_img is None:
            ref_left_img = conf_left_img
        else:
            if snap_to_img1 and ref_left_img != conf_left_img:
                logging.warning(
                    "--snap_to_left_image mode is used but input "
                    "configurations have different images as their "
                    "left image in pair. This may result in "
                    "increasing registration discrepencies between pairs"
                )

        # If mask1 and/or mask2 are set in the prepare input configuration json
        # then the DSM rasterized mask will be written alongside the DSM
        # TODO : Mask 2 ?
        mask1 = configuration[in_params.INPUT_SECTION_TAG].get(
            in_params.MASK1_TAG, None
        )
        if mask1 is not None:
            write_msk = True

        # Get Preprocessing output config
        preprocessing_output_config = configuration[
            output_prepare.PREPROCESSING_SECTION_TAG
        ][output_prepare.PREPROCESSING_OUTPUT_SECTION_TAG]

        # Get largest epipolar regions from configuration file
        largest_epipolar_region = [
            0,
            0,
            preprocessing_output_config[output_prepare.EPIPOLAR_SIZE_X_TAG],
            preprocessing_output_config[output_prepare.EPIPOLAR_SIZE_Y_TAG],
        ]

        configurations_data[config_id][
            "largest_epipolar_region"
        ] = largest_epipolar_region

        disp_min = preprocessing_output_config[
            output_prepare.MINIMUM_DISPARITY_TAG
        ]
        disp_max = preprocessing_output_config[
            output_prepare.MAXIMUM_DISPARITY_TAG
        ]
        disp_to_alt_ratio = preprocessing_output_config[
            output_prepare.DISP_TO_ALT_RATIO_TAG
        ]

        # Check if we need to override disp_min
        if min_elevation_offset is not None:
            user_disp_min = min_elevation_offset / disp_to_alt_ratio
            if user_disp_min > disp_min:
                logging.warning(
                    (
                        "Overriden disparity minimum "
                        "= {:.3f} pix. (= {:.3f} m.) "
                        "is greater than disparity minimum estimated "
                        "in prepare step = {:.3f} pix. (or {:.3f} m.) "
                        "for configuration {}"
                    ).format(
                        user_disp_min,
                        min_elevation_offset,
                        disp_min,
                        disp_min * disp_to_alt_ratio,
                        config_id,
                    )
                )
            disp_min = user_disp_min

        # Check if we need to override disp_max
        if max_elevation_offset is not None:
            user_disp_max = max_elevation_offset / disp_to_alt_ratio
            if user_disp_max < disp_max:
                logging.warning(
                    (
                        "Overriden disparity maximum "
                        "= {:.3f} pix. (or {:.3f} m.) "
                        "is lower than disparity maximum estimated "
                        "in prepare step = {:.3f} pix. (or {:.3f} m.) "
                        "for configuration {}"
                    ).format(
                        user_disp_max,
                        max_elevation_offset,
                        disp_max,
                        disp_max * disp_to_alt_ratio,
                        config_id,
                    )
                )
            disp_max = user_disp_max

        logging.info(
            "Disparity range for config {}: [{:.3f} pix., {:.3f} pix.] "
            "(or [{:.3f} m., {:.3f} m.])".format(
                config_id,
                disp_min,
                disp_max,
                disp_min * disp_to_alt_ratio,
                disp_max * disp_to_alt_ratio,
            )
        )

        configurations_data[config_id]["disp_min"] = disp_min
        configurations_data[config_id]["disp_max"] = disp_max

        origin = [
            preprocessing_output_config[output_prepare.EPIPOLAR_ORIGIN_X_TAG],
            preprocessing_output_config[output_prepare.EPIPOLAR_ORIGIN_Y_TAG],
        ]
        spacing = [
            preprocessing_output_config[output_prepare.EPIPOLAR_SPACING_X_TAG],
            preprocessing_output_config[output_prepare.EPIPOLAR_SPACING_Y_TAG],
        ]

        configurations_data[config_id]["origin"] = origin
        configurations_data[config_id]["spacing"] = spacing

        logging.info(
            "Size of epipolar image: {}".format(largest_epipolar_region)
        )
        logging.debug("Origin of epipolar grid: {}".format(origin))
        logging.debug("Spacing of epipolar grid: {}".format(spacing))

        # Warning if align is set but correction is missing
        param_lowres_tag = output_prepare.LOWRES_DEM_SPLINES_FIT_TAG
        if align and param_lowres_tag not in preprocessing_output_config:
            logging.warning(
                (
                    "Align with low resolution DSM option is set but splines "
                    "correction file is not available for configuration {}. "
                    "Correction will not be applied for this configuration"
                ).format(config_id)
            )

        # Numpy array with corners of largest epipolar region.
        # Order does not matter here,
        # since it will be passed to grids.compute_epipolar_grid_min_max
        corners = np.array(
            [
                [
                    [largest_epipolar_region[0], largest_epipolar_region[1]],
                    [largest_epipolar_region[0], largest_epipolar_region[3]],
                ],
                [
                    [largest_epipolar_region[2], largest_epipolar_region[3]],
                    [largest_epipolar_region[2], largest_epipolar_region[1]],
                ],
            ],
            dtype=np.float64,
        )

        # get UTM zone with the middle point of terrain_min if epsg is None
        if epsg is None:
            # Compute epipolar image terrain position corners
            # for min and max disparity
            (
                terrain_dispmin,
                terrain_dispmax,
            ) = grids.compute_epipolar_grid_min_max(
                corners, 4326, configuration, disp_min, disp_max
            )

            epsg = otb_pipelines.get_utm_zone_as_epsg_code(
                *np.mean(terrain_dispmin, axis=0)
            )

            logging.info("EPSG code: {}".format(epsg))

        # Compute terrain min and max again, this time using estimated epsg code
        terrain_dispmin, terrain_dispmax = grids.compute_epipolar_grid_min_max(
            corners, epsg, configuration, disp_min, disp_max
        )

        if roi_epsg is not None:
            if roi_epsg != epsg:
                roi_poly = projection.polygon_projection(
                    roi_poly, roi_epsg, epsg
                )

        # Compute bounds from epipolar image corners and dispmin/dispmax
        terrain_bounds = np.stack((terrain_dispmin, terrain_dispmax), axis=0)
        terrain_min = np.amin(terrain_bounds, axis=(0, 1))
        terrain_max = np.amax(terrain_bounds, axis=(0, 1))

        terrain_area = (terrain_max[0] - terrain_min[0]) * (
            terrain_max[1] - terrain_min[1]
        )

        configurations_data[config_id]["terrain_area"] = terrain_area

        logging.info(
            "Terrain area covered: {} square meters (or square degrees)".format(
                terrain_area
            )
        )

        # Retrieve bounding box of the ground intersection of the envelopes
        inter_poly, inter_epsg = inputs.read_vector(
            preprocessing_output_config[
                output_prepare.ENVELOPES_INTERSECTION_TAG
            ]
        )

        if epsg != inter_epsg:
            inter_poly = projection.polygon_projection(
                inter_poly, inter_epsg, epsg
            )

        (inter_xmin, inter_ymin, inter_xmax, inter_ymax) = inter_poly.bounds

        # Align bounding box to integer resolution steps
        xmin, ymin, xmax, ymax = tiling.snap_to_grid(
            inter_xmin, inter_ymin, inter_xmax, inter_ymax, resolution
        )

        logging.info(
            "Terrain bounding box : [{}, {}] x [{}, {}]".format(
                xmin, xmax, ymin, ymax
            )
        )

        configurations_data[config_id]["terrain_bounding_box"] = [
            xmin,
            ymin,
            xmax,
            ymax,
        ]

        if roi is not None:
            if not roi_poly.intersects(inter_poly):
                logging.warning(
                    "The pair composed of {} and {} "
                    "does not intersect the requested ROI".format(
                        configuration[in_params.INPUT_SECTION_TAG][
                            in_params.IMG1_TAG
                        ],
                        configuration[in_params.INPUT_SECTION_TAG][
                            in_params.IMG2_TAG
                        ],
                    )
                )

        # Get optimal tile size
        if epi_tile_size is not None:
            opt_epipolar_tile_size = epi_tile_size
        else:
            tiling_params = static_conf.get_tiling_params()
            opt_epipolar_tile_size = (
                dense_matching.optimal_tile_size_pandora_plugin_libsgm(
                    disp_min,
                    disp_max,
                    getattr(tiling_params, static_conf.min_epi_tile_size_tag),
                    getattr(tiling_params, static_conf.max_epi_tile_size_tag),
                    margin=getattr(
                        tiling_params, static_conf.epi_tile_margin_tag
                    ),
                )
            )

        logging.info(
            "Optimal tile size for epipolar regions: "
            "{size}x{size} pixels".format(size=opt_epipolar_tile_size)
        )

        configurations_data[config_id][
            "opt_epipolar_tile_size"
        ] = opt_epipolar_tile_size

        # Split epipolar image in pieces
        epipolar_regions = tiling.split(
            0,
            0,
            preprocessing_output_config[output_prepare.EPIPOLAR_SIZE_X_TAG],
            preprocessing_output_config[output_prepare.EPIPOLAR_SIZE_Y_TAG],
            opt_epipolar_tile_size,
            opt_epipolar_tile_size,
        )

        epipolar_regions_grid = tiling.grid(
            0,
            0,
            preprocessing_output_config[output_prepare.EPIPOLAR_SIZE_X_TAG],
            preprocessing_output_config[output_prepare.EPIPOLAR_SIZE_Y_TAG],
            opt_epipolar_tile_size,
            opt_epipolar_tile_size,
        )

        configurations_data[config_id]["epipolar_regions"] = epipolar_regions
        configurations_data[config_id][
            "epipolar_regions_grid"
        ] = epipolar_regions_grid

        logging.info(
            "Epipolar image will be processed in {} splits".format(
                len(epipolar_regions)
            )
        )

        # Increment config index
        config_idx += 1

    xmin, ymin, xmax, ymax = tiling.union(
        [
            conf["terrain_bounding_box"]
            for config_id, conf in configurations_data.items()
        ]
    )

    if roi is not None:
        # terrain bounding box polygon
        terrain_poly = Polygon(
            [
                (xmin, ymin),
                (xmax, ymin),
                (xmax, ymax),
                (xmin, ymax),
                (xmin, ymin),
            ]
        )

        if not roi_poly.intersects(terrain_poly):
            raise Exception(
                "None of the input pairs intersect the requested ROI"
            )
        # Show ROI if valid (no exception raised) :
        logging.info("Setting terrain bounding box to the requested ROI")
        xmin, ymin, xmax, ymax = roi_poly.bounds
        xmin, ymin, xmax, ymax = tiling.snap_to_grid(
            xmin, ymin, xmax, ymax, resolution
        )

    logging.info(
        "Total terrain bounding box : [{}, {}] x [{}, {}]".format(
            xmin, xmax, ymin, ymax
        )
    )

    # Compute optimal terrain tile size
    optimal_terrain_tile_widths = []

    for _, conf in configurations_data.items():
        # Compute terrain area covered by a single epipolar tile
        terrain_area_covered_by_epipolar_tile = conf["terrain_area"] / len(
            epipolar_regions
        )

        # Compute tile width in pixels
        optimal_terrain_tile_widths.append(
            math.sqrt(terrain_area_covered_by_epipolar_tile)
        )

    # In case of multiple json configuration, take the average optimal size,
    # and align to multiple of resolution
    optimal_terrain_tile_width = (
        int(math.ceil(np.mean(optimal_terrain_tile_widths) / resolution))
        * resolution
    )

    logging.info(
        "Optimal terrain tile size: {}x{} pixels".format(
            int(optimal_terrain_tile_width / resolution),
            int(optimal_terrain_tile_width / resolution),
        )
    )

    # Split terrain bounding box in pieces
    terrain_grid = tiling.grid(
        xmin,
        ymin,
        xmax,
        ymax,
        optimal_terrain_tile_width,
        optimal_terrain_tile_width,
    )

    # Start cars cluster
    cluster, client, use_dask = start_cluster(
        mode, nb_workers, walltime, out_dir
    )

    # Use dask
<<<<<<< HEAD
    if use_dask:
=======

    use_dask = {"local_dask": True, "pbs_dask": True, "mp": False}
    if mode not in use_dask:
        raise NotImplementedError("{} mode is not implemented".format(mode))

    if use_dask[mode]:
        dask_config_used = dask.config.config
        outputs.write_dask_config(
            dask_config_used,
            out_dir,
            output_compute_dsm.COMPUTE_DSM_DASK_CONFIG_TAG,
        )

        if mode == "local_dask":
            cluster, client = start_local_cluster(nb_workers)
        else:
            cluster, client = start_cluster(nb_workers, walltime, out_dir)

        # Add plugin to monitor memory of workers
        plugin = ComputeDSMMemoryLogger(out_dir)
        client.register_worker_plugin(plugin)
>>>>>>> 484dd1aa

        geoid_data_futures = None
        if geoid_data is not None:
            # Broadcast geoid data to all dask workers
            geoid_data_futures = client.scatter(geoid_data, broadcast=True)

    # Retrieve the epsg code which will be used
    # for the triangulation's output points clouds
    # (ecef if filters are activated)
    if cloud_small_components_filter or cloud_statistical_outliers_filter:
        stereo_out_epsg = 4978
    else:
        stereo_out_epsg = epsg

    # Submit all epipolar regions to be processed as delayed tasks, and
    # project terrain grid to epipolar
    for config_id, conf in configurations_data.items():
        # This list will hold the different epipolar tiles to be
        # processed as points cloud
        delayed_point_clouds = []

        if use_dask:
            # Use Dask delayed
            for region in conf["epipolar_regions"]:
                delayed_point_clouds.append(
                    dask.delayed(wrappers.images_pair_to_3d_points)(
                        conf["configuration"],
                        region,
                        corr_config,
                        disp_min=conf["disp_min"],
                        disp_max=conf["disp_max"],
                        geoid_data=geoid_data_futures,
                        out_epsg=stereo_out_epsg,
                        use_sec_disp=use_sec_disp,
                        snap_to_img1=snap_to_img1,
                        align=align,
                        add_msk_info=write_msk,
                    )
                )

            logging.info(
                "Submitted {} epipolar delayed tasks to dask "
                "for stereo configuration {}".format(
                    len(delayed_point_clouds), config_id
                )
            )
        else:
            # Use multiprocessing module

            # create progress bar with an update callback
            pbar = tqdm(total=len(conf["epipolar_regions"]))

            def update(args):  # pylint: disable=unused-argument
                pbar.update()

            # create a multiprocessing thread pool
            mp_mode = "fork"
            if not check_tbb_installed():
                mp_mode = "forkserver"
                logging.warning(
                    "Numba does not find TBB : "
                    "Multiprocessing forced to forkserver mode. "
                    "User might not get logs from workers."
                )

            pool = mp.get_context(mp_mode).Pool(
                nb_workers
            )  # pylint: disable=consider-using-with

            # launch several 'write_3d_points()' to process each epipolar region
            for region in conf["epipolar_regions"]:
                delayed_point_clouds.append(
                    pool.apply_async(
                        write_3d_points,
                        args=(
                            conf["configuration"],
                            region,
                            corr_config,
                            tmp_dir,
                            config_id,
                        ),
                        kwds={
                            "disp_min": conf["disp_min"],
                            "disp_max": conf["disp_max"],
                            "geoid_data": geoid_data,
                            "out_epsg": stereo_out_epsg,
                            "use_sec_disp": use_sec_disp,
                            "add_msk_info": write_msk,
                            "snap_to_img1": snap_to_img1,
                            "align": align,
                        },
                        callback=update,
                    )
                )

            # Wait computation results (timeout in seconds) and replace the
            # async objects by the actual output of write_3d_points(), meaning
            # the paths to cloud files
            delayed_point_clouds = [
                delayed_pc.get(timeout=per_job_timeout)
                for delayed_pc in delayed_point_clouds
            ]

            # closing thread pool when computation is done
            pool.close()
            pool.join()

        conf["delayed_point_clouds"] = delayed_point_clouds

        # build list of epipolar region hashes
        conf["epipolar_regions_hash"] = [
            tiling.region_hash_string(k) for k in conf["epipolar_regions"]
        ]

        points_min, points_max = tiling.terrain_grid_to_epipolar(
            terrain_grid,
            conf["epipolar_regions_grid"],
            conf["configuration"],
            conf["disp_min"],
            conf["disp_max"],
            epsg,
        )
        conf["epipolar_points_min"] = points_min
        conf["epipolar_points_max"] = points_max

    # Retrieve number of bands
    if in_params.COLOR1_TAG in configuration[in_params.INPUT_SECTION_TAG]:
        nb_bands = inputs.rasterio_get_nb_bands(
            configuration[in_params.INPUT_SECTION_TAG][in_params.COLOR1_TAG]
        )
    else:
        logging.info(
            "No color image has been given in input, "
            "{} will be used as the color image".format(
                configuration[in_params.INPUT_SECTION_TAG][in_params.IMG1_TAG]
            )
        )

        nb_bands = inputs.rasterio_get_nb_bands(
            configuration[in_params.INPUT_SECTION_TAG][in_params.IMG1_TAG]
        )

    logging.info("Number of bands in color image: {}".format(nb_bands))

    # This list will contained the different raster tiles to be written by cars
    delayed_dsm_tiles = []
    number_of_epipolar_tiles_per_terrain_tiles = []

    terrain_regions, corresponding_tiles, rank = tiling.get_corresponding_tiles(
        terrain_grid, configurations_data
    )

    number_of_terrain_splits = len(terrain_regions)

    if not use_dask:
        # create progress bar with update callback
        pbar = tqdm(
            total=number_of_terrain_splits,
            desc="Finding correspondences between terrain and epipolar tiles",
        )

        def update(args):  # pylint: disable=unused-argument
            pbar.update()

        # initialize a thread pool for multiprocessing mode
        pool = mp.Pool(nb_workers)  # pylint: disable=consider-using-with

    for terrain_region, required_point_clouds in zip(
        terrain_regions, corresponding_tiles
    ):

        # start and size parameters for the rasterization function
        xstart, ystart, xsize, ysize = tiling.roi_to_start_and_size(
            terrain_region, resolution
        )

        # cloud filtering params
        if cloud_small_components_filter:
            small_cpn_filter_params = (
                static_conf.get_small_components_filter_params()
            )
        else:
            small_cpn_filter_params = None

        if cloud_statistical_outliers_filter:
            statistical_filter_params = (
                static_conf.get_statistical_outliers_filter_params()
            )
        else:
            statistical_filter_params = None

        # rasterization grid division factor
        rasterization_params = static_conf.get_rasterization_params()
        grid_points_division_factor = getattr(
            rasterization_params, static_conf.grid_points_division_factor_tag
        )

        if len(required_point_clouds) > 0:
            logging.debug(
                "Number of clouds to process for this terrain tile: {}".format(
                    len(required_point_clouds)
                )
            )

            if use_dask:
                # Delayed call to rasterization operations using all required
                # point clouds
                rasterized = dask.delayed(rasterization_wrapper)(
                    required_point_clouds,
                    resolution,
                    epsg,
                    xstart=xstart,
                    ystart=ystart,
                    xsize=xsize,
                    ysize=ysize,
                    radius=dsm_radius,
                    sigma=sigma,
                    dsm_no_data=dsm_no_data,
                    color_no_data=color_no_data,
                    msk_no_data=msk_no_data,
                    small_cpn_filter_params=small_cpn_filter_params,
                    statistical_filter_params=statistical_filter_params,
                    grid_points_division_factor=grid_points_division_factor,
                )

                # Keep track of delayed raster tiles
                delayed_dsm_tiles.append(rasterized)

            else:
                # prepare local args and kwds for write_dsm_by_tile()
                local_args = (
                    required_point_clouds,
                    resolution,
                    epsg,
                    tmp_dir,
                    nb_bands,
                    static_conf.get_color_image_encoding(),
                    output_stats,
                    write_msk,
                )
                local_kwds = {
                    "xstart": xstart,
                    "ystart": ystart,
                    "xsize": xsize,
                    "ysize": ysize,
                    "radius": dsm_radius,
                    "sigma": sigma,
                    "dsm_no_data": dsm_no_data,
                    "color_no_data": color_no_data,
                    "small_cpn_filter_params": small_cpn_filter_params,
                    "statistical_filter_params": statistical_filter_params,
                    "grid_points_division_factor": grid_points_division_factor,
                    "msk_no_data": msk_no_data,
                }
                # Launch asynchronous job for write_dsm_by_tile()
                delayed_dsm_tiles.append(
                    pool.apply_async(
                        write_dsm_by_tile,
                        args=local_args,
                        kwds=local_kwds,
                        callback=update,
                    )
                )

            number_of_epipolar_tiles_per_terrain_tiles.append(
                len(required_point_clouds)
            )

    logging.info(
        "Number of epipolar tiles "
        "for each terrain tile (counter): {}".format(
            sorted(Counter(number_of_epipolar_tiles_per_terrain_tiles).items())
        )
    )

    logging.info(
        "Average number of epipolar tiles "
        "for each terrain tile: {}".format(
            int(np.round(np.mean(number_of_epipolar_tiles_per_terrain_tiles)))
        )
    )

    logging.info(
        "Max number of epipolar tiles "
        "for each terrain tile: {}".format(
            np.max(number_of_epipolar_tiles_per_terrain_tiles)
        )
    )

    bounds = (xmin, ymin, xmax, ymax)
    # Derive output image files parameters to pass to rasterio
    xsize, ysize = tiling.roi_to_start_and_size(
        [xmin, ymin, xmax, ymax], resolution
    )[2:]

    out_dsm = os.path.join(out_dir, "dsm.tif")
    out_clr = os.path.join(out_dir, "clr.tif")
    out_msk = None
    if write_msk:
        out_msk = os.path.join(out_dir, "msk.tif")
    out_dsm_mean = os.path.join(out_dir, "dsm_mean.tif")
    out_dsm_std = os.path.join(out_dir, "dsm_std.tif")
    out_dsm_n_pts = os.path.join(out_dir, "dsm_n_pts.tif")
    out_dsm_points_in_cell = os.path.join(out_dir, "dsm_pts_in_cell.tif")

    if use_dask:
        # Sort tiles according to rank
        delayed_dsm_tiles = [
            delayed
            for _, delayed in sorted(
                zip(rank, delayed_dsm_tiles), key=lambda pair: pair[0]
            )
        ]

        logging.info(
            "Submitting {} tasks to dask".format(len(delayed_dsm_tiles))
        )

        # Transform all delayed raster tiles to futures (computation starts
        # immediatly on workers, assynchronously)
        future_dsm_tiles = client.compute(delayed_dsm_tiles)

        logging.info("DSM output image size: {}x{} pixels".format(xsize, ysize))

        write_dsm.write_geotiff_dsm(
            future_dsm_tiles,
            out_dir,
            xsize,
            ysize,
            bounds,
            resolution,
            epsg,
            nb_bands,
            dsm_no_data,
            color_no_data,
            color_dtype=static_conf.get_color_image_encoding(),
            write_color=True,
            write_stats=output_stats,
            write_msk=write_msk,
            msk_no_data=msk_no_data,
        )

        # stop cluster
        stop_cluster(mode, cluster, client)

    else:
        logging.info("Computing DSM tiles ...")
        # Wait for asynchrone jobs (timeout in seconds) and replace them by
        # write_dsm_by_tile() output
        delayed_dsm_tiles = [
            delayed_tile.get(timeout=per_job_timeout)
            for delayed_tile in delayed_dsm_tiles
        ]

        # closing the tread pool after computation
        pool.close()
        pool.join()

        # vrt to tif
        logging.info("Building VRT")
        vrt_options = gdal.BuildVRTOptions(resampleAlg="nearest")

        def vrt_mosaic(tiles_glob, vrt_name, vrt_options, output_file):
            vrt_file = os.path.join(out_dir, vrt_name)
            tiles_list = glob(os.path.join(out_dir, "tmp", tiles_glob))
            gdal.BuildVRT(vrt_file, tiles_list, options=vrt_options)
            vrt_file_descriptor = gdal.Open(vrt_file)
            vrt_file_descriptor = gdal.Translate(
                output_file, vrt_file_descriptor
            )
            vrt_file_descriptor = None

        vrt_mosaic("*_dsm.tif", "dsm.vrt", vrt_options, out_dsm)
        vrt_mosaic("*_clr.tif", "clr.vrt", vrt_options, out_clr)

        if write_msk:
            vrt_mosaic("*_msk.tif", "msk.vrt", vrt_options, out_msk)

        if output_stats:
            vrt_mosaic(
                "*_dsm_mean.tif", "dsm_mean.vrt", vrt_options, out_dsm_mean
            )
            vrt_mosaic("*_dsm_std.tif", "dsm_std.vrt", vrt_options, out_dsm_std)
            vrt_mosaic(
                "*_dsm_n_pts.tif", "dsm_n_pts.vrt", vrt_options, out_dsm_n_pts
            )
            vrt_mosaic(
                "*_pts_in_cell.tif",
                "dsm_pts_in_cell.vrt",
                vrt_options,
                out_dsm_points_in_cell,
            )

    # Fill output json file
    out_json[output_compute_dsm.COMPUTE_DSM_SECTION_TAG][
        output_compute_dsm.COMPUTE_DSM_OUTPUT_SECTION_TAG
    ][output_compute_dsm.EPSG_TAG] = epsg
    out_json[output_compute_dsm.COMPUTE_DSM_SECTION_TAG][
        output_compute_dsm.COMPUTE_DSM_OUTPUT_SECTION_TAG
    ][output_compute_dsm.DSM_TAG] = out_dsm
    out_json[output_compute_dsm.COMPUTE_DSM_SECTION_TAG][
        output_compute_dsm.COMPUTE_DSM_OUTPUT_SECTION_TAG
    ][output_compute_dsm.DSM_NO_DATA_TAG] = float(dsm_no_data)
    out_json[output_compute_dsm.COMPUTE_DSM_SECTION_TAG][
        output_compute_dsm.COMPUTE_DSM_OUTPUT_SECTION_TAG
    ][output_compute_dsm.COLOR_NO_DATA_TAG] = float(color_no_data)
    out_json[output_compute_dsm.COMPUTE_DSM_SECTION_TAG][
        output_compute_dsm.COMPUTE_DSM_OUTPUT_SECTION_TAG
    ][output_compute_dsm.COLOR_TAG] = out_clr

    if write_msk:
        out_json[output_compute_dsm.COMPUTE_DSM_SECTION_TAG][
            output_compute_dsm.COMPUTE_DSM_OUTPUT_SECTION_TAG
        ][output_compute_dsm.MSK_TAG] = out_msk

    if output_stats:
        out_json[output_compute_dsm.COMPUTE_DSM_SECTION_TAG][
            output_compute_dsm.COMPUTE_DSM_OUTPUT_SECTION_TAG
        ][output_compute_dsm.DSM_MEAN_TAG] = out_dsm_mean
        out_json[output_compute_dsm.COMPUTE_DSM_SECTION_TAG][
            output_compute_dsm.COMPUTE_DSM_OUTPUT_SECTION_TAG
        ][output_compute_dsm.DSM_STD_TAG] = out_dsm_std
        out_json[output_compute_dsm.COMPUTE_DSM_SECTION_TAG][
            output_compute_dsm.COMPUTE_DSM_OUTPUT_SECTION_TAG
        ][output_compute_dsm.DSM_N_PTS_TAG] = out_dsm_n_pts
        out_json[output_compute_dsm.COMPUTE_DSM_SECTION_TAG][
            output_compute_dsm.COMPUTE_DSM_OUTPUT_SECTION_TAG
        ][output_compute_dsm.DSM_POINTS_IN_CELL_TAG] = out_dsm_points_in_cell

    # Write the output json
    out_json_path = os.path.join(out_dir, "content.json")

    try:
        inputs.check_json(out_json, output_compute_dsm.content_schema())
    except CheckerError as check_error:
        logging.warning(
            "content.json does not comply with schema: {}".format(check_error)
        )

    output_compute_dsm.write_stereo_content_file(out_json, out_json_path)<|MERGE_RESOLUTION|>--- conflicted
+++ resolved
@@ -844,31 +844,7 @@
     )
 
     # Use dask
-<<<<<<< HEAD
     if use_dask:
-=======
-
-    use_dask = {"local_dask": True, "pbs_dask": True, "mp": False}
-    if mode not in use_dask:
-        raise NotImplementedError("{} mode is not implemented".format(mode))
-
-    if use_dask[mode]:
-        dask_config_used = dask.config.config
-        outputs.write_dask_config(
-            dask_config_used,
-            out_dir,
-            output_compute_dsm.COMPUTE_DSM_DASK_CONFIG_TAG,
-        )
-
-        if mode == "local_dask":
-            cluster, client = start_local_cluster(nb_workers)
-        else:
-            cluster, client = start_cluster(nb_workers, walltime, out_dir)
-
-        # Add plugin to monitor memory of workers
-        plugin = ComputeDSMMemoryLogger(out_dir)
-        client.register_worker_plugin(plugin)
->>>>>>> 484dd1aa
 
         geoid_data_futures = None
         if geoid_data is not None:
